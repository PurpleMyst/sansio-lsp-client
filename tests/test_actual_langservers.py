import contextlib
import functools
import os
<<<<<<< HEAD
=======
import pprint
>>>>>>> e50994f9
import pathlib
import pprint
import queue
import re
import shutil
import subprocess
import sys
import textwrap
import threading
import time
from urllib.parse import unquote

import pytest
from icecream import ic

import sansio_lsp_client as lsp

METHOD_COMPLETION = "completion"
METHOD_RENAME = "rename"
METHOD_HOVER = "hover"
METHOD_SIG_HELP = "signatureHelp"
METHOD_DEFINITION = "definition"
METHOD_REFERENCES = "references"
METHOD_IMPLEMENTATION = "implementation"
METHOD_DECLARATION = "declaration"
METHOD_TYPEDEF = "typeDefinition"
METHOD_DOC_SYMBOLS = "documentSymbol"
METHOD_FOLDING_RANGE = "foldingRange"
METHOD_INLAY_HINT = "inlayHint"
METHOD_FORMAT_DOC = "formatting"
METHOD_FORMAT_SEL = "rangeFormatting"

RESPONSE_TYPES = {
    METHOD_COMPLETION: lsp.Completion,
    METHOD_RENAME: lsp.WorkspaceEdit,
    METHOD_HOVER: lsp.Hover,
    METHOD_SIG_HELP: lsp.SignatureHelp,
    METHOD_DEFINITION: lsp.Definition,
    METHOD_REFERENCES: lsp.References,
    METHOD_IMPLEMENTATION: lsp.Implementation,
    METHOD_DECLARATION: lsp.Declaration,
    METHOD_TYPEDEF: lsp.TypeDefinition,
    METHOD_DOC_SYMBOLS: lsp.MDocumentSymbols,
    METHOD_FOLDING_RANGE: lsp.MFoldingRanges,
    METHOD_INLAY_HINT: lsp.MInlayHints,
    METHOD_FORMAT_DOC: lsp.DocumentFormatting,
    METHOD_FORMAT_SEL: lsp.DocumentFormatting,
}


def find_method_marker(text, method):
    """searches for line: `<code> #<method>-<shift>`
    - example: `sys.getdefaultencoding() #{METHOD_COMPLETION}-5`
      position returned will be 5 chars before `#...`: `sys.getdefaultencodi | ng()`
    """
    match = re.search(rf"\#{method}-(\d+)", text)
    before_match = text[: match.start()]
    lineno = before_match.count("\n")
    column = len(before_match.split("\n")[-1]) - int(match.group(1))
    return lsp.Position(line=lineno, character=column)


class ThreadedServer:
    """
    Gathers all messages received from server - to handle random-order-messages
    that are not a response to a request.
    """

    def __init__(self, process, root_uri, *, set_workspace_folders=True):
        self.process = process
        self.root_uri = root_uri
        self.lsp_client = lsp.Client(
            process_id=os.getpid(),
            root_uri=root_uri,
<<<<<<< HEAD
            workspace_folders=(
                [lsp.WorkspaceFolder(uri=self.root_uri, name="Root")]
                if set_workspace_folders
                else None
            ),
=======
            workspace_folders=[lsp.WorkspaceFolder(uri=self.root_uri, name="Root")]
            if set_workspace_folders
            else None,
>>>>>>> e50994f9
            trace="verbose",
        )
        self.msgs = []

        self._pout = process.stdout
        self._pin = process.stdin

        self._read_q = queue.Queue()
        self._send_q = queue.Queue()

        self.reader_thread = threading.Thread(
            target=self._read_loop, name="lsp-reader", daemon=True
        )
        self.writer_thread = threading.Thread(
            target=self._send_loop, name="lsp-writer", daemon=True
        )

        self.reader_thread.start()
        self.writer_thread.start()

        self.exception = None

    # threaded
    def _read_loop(self):
        try:
            while True:
                data = self.process.stdout.read(1)

                if data == b"":
                    break

                self._read_q.put(data)
        except Exception as ex:
            self.exception = ex
        self._send_q.put_nowait(None)  # stop send loop

    # threaded
    def _send_loop(self):
        try:
            while True:
                chunk = self._send_q.get()
                if chunk is None:
                    break

                self.process.stdin.write(chunk)
                self.process.stdin.flush()
        except Exception as ex:
            self.exception = ex

    def _queue_data_to_send(self):
        send_buf = self.lsp_client.send()
        if send_buf:
            self._send_q.put(send_buf)

    def _read_data_received(self):
        while not self._read_q.empty():
            data = self._read_q.get()
            events = self.lsp_client.recv(data)
            for ev in events:
                self.msgs.append(ev)
                self._try_default_reply(ev)

    def _try_default_reply(self, msg):
        if isinstance(
            msg,
            (
                lsp.ShowMessageRequest,
                lsp.WorkDoneProgressCreate,
                lsp.RegisterCapabilityRequest,
                lsp.ConfigurationRequest,
            ),
        ):
            msg.reply()

        elif isinstance(msg, lsp.WorkspaceFolders):
            msg.reply([lsp.WorkspaceFolder(uri=self.root_uri, name="Root")])

    #        else:
    #            print(f"Can't autoreply: {type(msg)}")

    def wait_for_message_of_type(self, type_, timeout=5):
        end_time = time.monotonic() + timeout
        while time.monotonic() < end_time:
            self._queue_data_to_send()
            self._read_data_received()

            # raise thread's exception if have any
            if self.exception:
                raise self.exception

            for msg in self.msgs:
                if isinstance(msg, type_):
                    self.msgs.remove(msg)
                    return msg

            time.sleep(0.2)

        raise Exception(
            f"Didn't receive {type_} in time; have: " + pprint.pformat(self.msgs)
        )

    def exit_cleanly(self):
        # Not necessarily error, gopls sends logging messages for example
        #        if self.msgs:
        #            print(
        #                "* unprocessed messages: " + pprint.pformat(self.msgs)
        #            )

        assert self.lsp_client.state == lsp.ClientState.NORMAL
        self.lsp_client.shutdown()
        self.wait_for_message_of_type(lsp.Shutdown)
        self.lsp_client.exit()
        self._queue_data_to_send()
        self._read_data_received()

    def do_method(self, text, file_uri, method, response_type=None):
        def doc_pos():
            return lsp.TextDocumentPosition(
                textDocument=lsp.TextDocumentIdentifier(uri=file_uri),
                position=find_method_marker(text, method),
            )

        if not response_type:
            response_type = RESPONSE_TYPES[method]

        if method == METHOD_COMPLETION:
            event_id = self.lsp_client.completion(
                text_document_position=doc_pos(),
                context=lsp.CompletionContext(
                    triggerKind=lsp.CompletionTriggerKind.INVOKED
                ),
            )
        elif method == METHOD_RENAME:
            event_id = self.lsp_client.rename(
                text_document_position=doc_pos(), new_name="do_nothing"
            )
        elif method == METHOD_HOVER:
            event_id = self.lsp_client.hover(text_document_position=doc_pos())
        elif method == METHOD_SIG_HELP:
            event_id = self.lsp_client.signatureHelp(text_document_position=doc_pos())
        elif method == METHOD_DEFINITION:
            event_id = self.lsp_client.definition(text_document_position=doc_pos())
        elif method == METHOD_REFERENCES:
            event_id = self.lsp_client.references(text_document_position=doc_pos())
        elif method == METHOD_IMPLEMENTATION:
            event_id = self.lsp_client.implementation(text_document_position=doc_pos())
        elif method == METHOD_DECLARATION:
            event_id = self.lsp_client.declaration(text_document_position=doc_pos())
        elif method == METHOD_TYPEDEF:
            event_id = self.lsp_client.typeDefinition(text_document_position=doc_pos())
        elif method == METHOD_DOC_SYMBOLS:
            _docid = lsp.TextDocumentIdentifier(uri=file_uri)
            event_id = self.lsp_client.documentSymbol(text_document=_docid)
        elif method == METHOD_FOLDING_RANGE:
            _docid = lsp.TextDocumentIdentifier(uri=file_uri)
            event_id = self.lsp_client.folding_range(text_document=_docid)
        elif method == METHOD_INLAY_HINT:
            _docid = lsp.TextDocumentIdentifier(uri=file_uri)
            _range = lsp.Range(
                start=lsp.Position(line=0, character=0),
                end=lsp.Position(line=6, character=10),
            )
            event_id = self.lsp_client.inlay_hint(text_document=_docid, range=_range)
        else:
            raise NotImplementedError(method)

        resp = self.wait_for_message_of_type(response_type)
        assert not hasattr(resp, "message_id") or resp.message_id == event_id
        return resp


langserver_dir = pathlib.Path(__file__).absolute().parent / "langservers"


_clangd_10 = next(langserver_dir.glob("clangd_10.*/bin/clangd"), None)
_clangd_11 = next(langserver_dir.glob("clangd_11.*/bin/clangd"), None)
SERVER_COMMANDS = {
    "pylsp": [sys.executable, "-m", "pylsp"],
    "pyright": [
        langserver_dir
        / f"node_modules/.bin/pyright-langserver{'.cmd' if sys.platform == 'win32' else ''}",
        "--verbose",
        "--stdio",
    ],
    "js": [langserver_dir / "node_modules/.bin/javascript-typescript-stdio"],
    "clangd_10": [_clangd_10],
    "clangd_11": [_clangd_11],
    "gopls": [langserver_dir / "bin" / "gopls"],
}


@contextlib.contextmanager
def start_server(langserver_name, project_root, file_contents):
    command = SERVER_COMMANDS[langserver_name]

    # Create files before langserver starts
    for fn, text in file_contents.items():
        path = project_root / fn
        path.write_text(text)

    process = subprocess.Popen(command, stdin=subprocess.PIPE, stdout=subprocess.PIPE)
    tserver = ThreadedServer(
        process,
<<<<<<< HEAD
        project_root.as_uri(),
=======
        ic(project_root.as_uri()),
>>>>>>> e50994f9
        set_workspace_folders=langserver_name != "pyright",
    )

    try:
        yield (tserver, project_root)
    except Exception as e:
        # Prevent freezing tests
        process.kill()
        raise e

    tserver.exit_cleanly()


def check_that_langserver_works(langserver_name, tmp_path):
    if langserver_name in {"pylsp", "pyright"}:
        file_contents = {
            "foo.py": textwrap.dedent(
                f"""\
                import sys
                def do_foo(): #{METHOD_DEFINITION}-5
                    sys.getdefaultencoding() #{METHOD_HOVER}-5
                def do_faa(): #{METHOD_RENAME}-5
                    sys.getdefaultencoding()
                def do_bar(): #{METHOD_REFERENCES}-5
                    sys.intern("hey") #{METHOD_SIG_HELP}-2

                do_ #{METHOD_COMPLETION}-1"""
            )
        }
        filename = "foo.py"
        language_id = "python"

    elif langserver_name == "js":
        file_contents = {
            "foo.js": textwrap.dedent(
                f"""\
                function doSomethingWithFoo(x, y) {{
                    const blah = x + y;
                    return asdf asdf;
                }}

                doS //#{METHOD_COMPLETION}-3"""
            )
        }
        filename = "foo.js"
        language_id = "javascript"

    elif langserver_name in ("clangd_10", "clangd_11"):
        file_contents = {
            "foo.c": textwrap.dedent(
                f"""\
                #include <stdio.h>
                void do_foo(void);
                void do_foo(void) {{//#{METHOD_DECLARATION}-13
                }}
                int do_bar(char x, long y) {{
                    short z = x + y;
                }}

                int main(void) {{ do_ //#{METHOD_COMPLETION}-3"""
            )
        }
        filename = "foo.c"
        language_id = "c"

    elif langserver_name == "gopls":
        file_contents = {
            "foo.go": textwrap.dedent(
                f"""\
                package main

                import "fmt"

                type Creature struct {{
                    Name string
                }}
                func (c*Creature) Dump() {{
                    fmt.Printf("Name: '%s'", c.Name)
                }}

                func doSomethingWithFoo(x, y) string {{
                    blah := x + y
                    cat := &Creature{{"cat"}} //#{METHOD_TYPEDEF}-18
                    cat := &Creature{{"cat"}} //#{METHOD_IMPLEMENTATION}-14
                    cat.Dump() //#{METHOD_IMPLEMENTATION}-7
                    return asdf asdf
                }}
                var s1 = doS //#{METHOD_COMPLETION}-3"""
            ),
            "go.mod": textwrap.dedent(
                """\
                module example.com/hellp

                go 1.10
                """
            ),
        }
        filename = "foo.go"
        language_id = "go"
    else:
        raise ValueError(langserver_name)

    with start_server(langserver_name, tmp_path, file_contents) as (
        tserver,
        project_root,
    ):
        # Initialized #####
        tserver.wait_for_message_of_type(lsp.Initialized)

<<<<<<< HEAD
        # if langserver_name == "pyright":
        #     tserver.wait_for_message_of_type(lsp.RegisterCapabilityRequest).reply()
=======
        if langserver_name == "pyright":
            tserver.wait_for_message_of_type(lsp.RegisterCapabilityRequest).reply()
>>>>>>> e50994f9

        tserver.lsp_client.did_open(
            lsp.TextDocumentItem(
                uri=ic((project_root / filename).as_uri()),
                languageId=language_id,
                text=file_contents[filename],
                version=0,
            )
        )

        # Diagnostics #####
        diagnostics = tserver.wait_for_message_of_type(lsp.PublishDiagnostics)
        assert (
<<<<<<< HEAD
            unquote(diagnostics.uri).casefold()
            == unquote((project_root / filename).as_uri()).casefold()
=======
            diagnostics.uri.casefold() == (project_root / filename).as_uri().casefold()
>>>>>>> e50994f9
        )
        diag_msgs = [diag.message for diag in diagnostics.diagnostics]

        if langserver_name == "pylsp":
            assert "undefined name 'do_'" in diag_msgs
<<<<<<< HEAD
=======
            assert "E302 expected 2 blank lines, found 0" in diag_msgs
            assert "W292 no newline at end of file" in diag_msgs
>>>>>>> e50994f9
        elif langserver_name == "pyright":
            assert diag_msgs == ['"do_" is not defined', "Expression value is unused"]
        elif langserver_name == "js":
            assert diag_msgs == ["';' expected."]
        elif langserver_name in ("clangd_10", "clangd_11"):
            assert diag_msgs == [
                "Non-void function does not return a value",
                "Use of undeclared identifier 'do_'",
                "Expected '}'",
            ]
        elif langserver_name == "gopls":
            assert diag_msgs == ["expected ';', found asdf"]
        else:
            raise ValueError(f"{langserver_name}: {pprint.pformat(diag_msgs)}")

        do_method = functools.partial(
            tserver.do_method,
            file_contents[filename],
            (project_root / filename).as_uri(),
        )

        # Completions #####
        completions = do_method(METHOD_COMPLETION)
        completion_labels = [item.label for item in completions.completion_list.items]

        if langserver_name == "pylsp":
            assert completion_labels == ["do_bar()", "do_faa()", "do_foo()"]
        elif langserver_name == "pyright":
            assert completion_labels == [
                "__doc__",
                "do_foo",
<<<<<<< HEAD
                "do_faa",
=======
>>>>>>> e50994f9
                "do_bar",
                "dont_write_bytecode",
            ]
        elif langserver_name in ("js", "gopls"):
            assert "doSomethingWithFoo" in completion_labels
        elif langserver_name in ("clangd_10", "clangd_11"):
            assert " do_foo()" in completion_labels
            assert " do_bar(char x, long y)" in completion_labels
        else:
            raise ValueError(f"{langserver_name}: {pprint.pformat(completion_labels)}")

        if langserver_name == "pylsp":
            # Hover #####
            hover = do_method(METHOD_HOVER)
            # NOTE: crude because response changes from one Python version to another
            assert "getdefaultencoding() -> str" in str(hover.contents)

            # signatureHelp #####
            sighelp = do_method(METHOD_SIG_HELP)

            assert len(sighelp.signatures) > 0
            active_sig = sighelp.signatures[sighelp.activeSignature]
            assert isinstance(active_sig, lsp.SignatureInformation)
            assert len(active_sig.parameters) > 0
            assert isinstance(active_sig.parameters[0], lsp.ParameterInformation)

            # definition #####
            definitions = do_method(METHOD_DEFINITION)

            assert (
                isinstance(definitions.result, lsp.Location)
                or len(definitions.result) == 1
            )
            item = (
                definitions.result[0]
                if isinstance(definitions.result, list)
                else definitions.result
            )
            assert isinstance(item, lsp.Location)  # TODO: could also be LocationLink
            assert item.uri.casefold() == (project_root / filename).as_uri().casefold()
            assert (
                METHOD_DEFINITION
                in file_contents["foo.py"].splitlines()[item.range.start.line]
            )

            # references #####
            [item] = do_method(METHOD_REFERENCES).result
            assert isinstance(item, lsp.Location)
            assert item.uri.casefold() == (project_root / filename).as_uri().casefold()
            assert (
                METHOD_REFERENCES
                in file_contents["foo.py"].splitlines()[item.range.start.line]
            )

            # documentSymbol #####
            doc_symbols = do_method(METHOD_DOC_SYMBOLS)
            assert len(doc_symbols.result) == 4
            assert {s.name for s in doc_symbols.result} == {
                "sys",
                "do_foo",
                "do_faa",
                "do_bar",
            }

            # foldingRange ####
            [item, *_] = do_method(METHOD_FOLDING_RANGE).result
            assert item.startLine == 1
            assert item.endLine == 2
            print(item)

            # formatting #####
            tserver.lsp_client.formatting(
                text_document=lsp.TextDocumentIdentifier(
                    uri=(project_root / filename).as_uri()
                ),
                options=lsp.FormattingOptions(tabSize=4, insertSpaces=True),
            )
            formatting = tserver.wait_for_message_of_type(
                RESPONSE_TYPES[METHOD_FORMAT_DOC]
            )
            # TODO: why is this None?
            # assert formatting.result
            assert formatting.result is None

            rename = do_method(METHOD_RENAME)
            assert rename.documentChanges
            assert rename.documentChanges[0].edits
            assert (
                rename.documentChanges[0].edits[0].newText
                == 'import sys\ndef do_foo(): #definition-5\n    sys.getdefaultencoding() #hover-5\ndef do_nothing(): #rename-5\n    sys.getdefaultencoding()\ndef do_bar(): #references-5\n    sys.intern("hey") #signatureHelp-2\n\ndo_ #completion-1'
            )

            # Error -- method not supported by server #####
            # This creates a scary exception in pytest output. That's expected.
            tserver.lsp_client.workspace_symbol()
            err = tserver.wait_for_message_of_type(lsp.ResponseError)
            assert err.message == "Method Not Found: workspace/symbol"

        if langserver_name in ("clangd_10", "clangd_11"):
            # workspace/symbol #####
            # TODO - empty for some reason
            # tserver.lsp_client.workspace_symbol()
            # w_symb = tserver.wait_for_message_of_type(lsp.MWorkspaceSymbols)

            # declaration #####
            declaration = do_method(METHOD_DECLARATION)
            assert len(declaration.result) == 1
            assert (
                declaration.result[0].uri.casefold()
                == (project_root / filename).as_uri().casefold()
            )

        if langserver_name == "gopls":
            # implementation #####
            # TODO - null result for some reason
            # implementation = do_method(METHOD_IMPLEMENTATION)
            # print(f' implementation: {implementation}')

            # typeDefinition #####
            typedef = do_method(METHOD_TYPEDEF)
            assert len(typedef.result) == 1
            assert (
                typedef.result[0].uri.casefold()
                == (project_root / filename).as_uri().casefold()
            )


def test_pylsp(tmp_path):
    check_that_langserver_works("pylsp", tmp_path)


@pytest.mark.skipif(
    not (langserver_dir / "node_modules/.bin/pyright-langserver").exists(),
    reason="pyright-langserver not found in node_modules",
)
def test_pyright(tmp_path):
    check_that_langserver_works("pyright", tmp_path)


@pytest.mark.skipif(
    not (langserver_dir / "node_modules/.bin/javascript-typescript-stdio").exists(),
    reason="javascript-typescript-langserver not found",
)
@pytest.mark.skipif(shutil.which("node") is None, reason="node not found in $PATH")
def test_javascript_typescript_langserver(tmp_path):
    check_that_langserver_works("js", tmp_path)


@pytest.mark.skipif(_clangd_10 is None, reason="clangd 10 not found")
def test_clangd_10(tmp_path):
    check_that_langserver_works("clangd_10", tmp_path)


@pytest.mark.skipif(_clangd_11 is None, reason="clangd 11 not found")
def test_clangd_11(tmp_path):
    check_that_langserver_works("clangd_11", tmp_path)


@pytest.mark.skipif(
    not (langserver_dir / "bin" / "gopls").exists(),
    reason="gopls not installed in tests/langservers/bin/gopls",
)
def test_gopls(tmp_path):
    check_that_langserver_works("gopls", tmp_path)<|MERGE_RESOLUTION|>--- conflicted
+++ resolved
@@ -1,10 +1,7 @@
 import contextlib
 import functools
 import os
-<<<<<<< HEAD
-=======
 import pprint
->>>>>>> e50994f9
 import pathlib
 import pprint
 import queue
@@ -79,17 +76,11 @@
         self.lsp_client = lsp.Client(
             process_id=os.getpid(),
             root_uri=root_uri,
-<<<<<<< HEAD
             workspace_folders=(
                 [lsp.WorkspaceFolder(uri=self.root_uri, name="Root")]
                 if set_workspace_folders
                 else None
             ),
-=======
-            workspace_folders=[lsp.WorkspaceFolder(uri=self.root_uri, name="Root")]
-            if set_workspace_folders
-            else None,
->>>>>>> e50994f9
             trace="verbose",
         )
         self.msgs = []
@@ -293,11 +284,7 @@
     process = subprocess.Popen(command, stdin=subprocess.PIPE, stdout=subprocess.PIPE)
     tserver = ThreadedServer(
         process,
-<<<<<<< HEAD
         project_root.as_uri(),
-=======
-        ic(project_root.as_uri()),
->>>>>>> e50994f9
         set_workspace_folders=langserver_name != "pyright",
     )
 
@@ -407,13 +394,8 @@
         # Initialized #####
         tserver.wait_for_message_of_type(lsp.Initialized)
 
-<<<<<<< HEAD
         # if langserver_name == "pyright":
         #     tserver.wait_for_message_of_type(lsp.RegisterCapabilityRequest).reply()
-=======
-        if langserver_name == "pyright":
-            tserver.wait_for_message_of_type(lsp.RegisterCapabilityRequest).reply()
->>>>>>> e50994f9
 
         tserver.lsp_client.did_open(
             lsp.TextDocumentItem(
@@ -427,22 +409,15 @@
         # Diagnostics #####
         diagnostics = tserver.wait_for_message_of_type(lsp.PublishDiagnostics)
         assert (
-<<<<<<< HEAD
             unquote(diagnostics.uri).casefold()
             == unquote((project_root / filename).as_uri()).casefold()
-=======
-            diagnostics.uri.casefold() == (project_root / filename).as_uri().casefold()
->>>>>>> e50994f9
         )
         diag_msgs = [diag.message for diag in diagnostics.diagnostics]
 
         if langserver_name == "pylsp":
             assert "undefined name 'do_'" in diag_msgs
-<<<<<<< HEAD
-=======
             assert "E302 expected 2 blank lines, found 0" in diag_msgs
             assert "W292 no newline at end of file" in diag_msgs
->>>>>>> e50994f9
         elif langserver_name == "pyright":
             assert diag_msgs == ['"do_" is not defined', "Expression value is unused"]
         elif langserver_name == "js":
@@ -474,10 +449,7 @@
             assert completion_labels == [
                 "__doc__",
                 "do_foo",
-<<<<<<< HEAD
                 "do_faa",
-=======
->>>>>>> e50994f9
                 "do_bar",
                 "dont_write_bytecode",
             ]
