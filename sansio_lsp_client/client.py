import enum
import typing as t

from pydantic import ValidationError, TypeAdapter

from .events import (
    Completion,
    ConfigurationRequest,
    Declaration,
    Definition,
    DocumentFormatting,
    Event,
    Hover,
    Implementation,
    Initialized,
    LogMessage,
    MCallHierarchItems,
    MDocumentSymbols,
    MFoldingRanges,
    MInlayHints,
    MWorkspaceSymbols,
    PublishDiagnostics,
    References,
    RegisterCapabilityRequest,
    ResponseError,
    ServerNotification,
    ServerRequest,
    ShowMessage,
    ShowMessageRequest,
    Shutdown,
    SignatureHelp,
    TypeDefinition,
    WillSaveWaitUntilEdits,
    WorkDoneProgressBegin,
    WorkDoneProgressCreate,
    WorkDoneProgressEnd,
    WorkDoneProgressReport,
    WorkspaceEdit,
    WorkspaceFolders,
)
from .io_handler import _make_request, _make_response, _parse_messages
from .structs import (
    CompletionContext,
    CompletionItem,
    CompletionItemKind,
    CompletionList,
    FormattingOptions,
    Id,
    JSONDict,
    JSONList,
    MWorkDoneProgressKind,
    Range,
    Request,
    Response,
    SymbolKind,
    TextDocumentContentChangeEvent,
    TextDocumentEdit,
    TextDocumentIdentifier,
    TextDocumentItem,
    TextDocumentPosition,
    TextDocumentSaveReason,
    TextEdit,
    VersionedTextDocumentIdentifier,
    WorkspaceFolder,
)


class ClientState(enum.Enum):
    NOT_INITIALIZED = enum.auto()
    WAITING_FOR_INITIALIZED = enum.auto()
    NORMAL = enum.auto()
    WAITING_FOR_SHUTDOWN = enum.auto()
    SHUTDOWN = enum.auto()
    EXITED = enum.auto()


CAPABILITIES: JSONDict = {
    "textDocument": {
        "synchronization": {
            "didSave": True,
            #'willSaveWaitUntil': True,
            "dynamicRegistration": True,
            #'willSave': True
        },
        "publishDiagnostics": {"relatedInformation": True},
        "completion": {
            "dynamicRegistration": True,
            "completionItem": {"snippetSupport": False},
            "completionItemKind": {"valueSet": list(CompletionItemKind)},
        },
        "hover": {
            "dynamicRegistration": True,
            "contentFormat": ["markdown", "plaintext"],
        },
        "foldingRange": {
            "dynamicRegistration": True,
        },
        "inlayHint": {
            "dynamicRegistration": True,
        },
        "definition": {"dynamicRegistration": True, "linkSupport": True},
        "signatureHelp": {
            "dynamicRegistration": True,
            "signatureInformation": {
                "parameterInformation": {
                    "labelOffsetSupport": False  # substring from label
                },
                "documentationFormat": ["markdown", "plaintext"],
            },
        },
        "implementation": {"linkSupport": True, "dynamicRegistration": True},
        "references": {"dynamicRegistration": True},
        "callHierarchy": {"dynamicRegistration": True},
        "declaration": {"linkSupport": True, "dynamicRegistration": True},
        "typeDefinition": {"linkSupport": True, "dynamicRegistration": True},
        "formatting": {"dynamicRegistration": True},
        "rangeFormatting": {"dynamicRegistration": True},
        "rename": {"dynamicRegistration": True},
        "documentSymbol": {
            "hierarchicalDocumentSymbolSupport": True,
            "dynamicRegistration": True,
            "symbolKind": {"valueSet": list(SymbolKind)},
        },
    },
    "window": {
        "showMessage": {
            # TODO 'messageActionItem':...
        },
        "workDoneProgress": True,
    },
    "workspace": {
        "symbol": {
            "dynamicRegistration": True,
            "symbolKind": {"valueSet": list(SymbolKind)},
        },
        "workspaceFolders": True,
        # TODO 'workspaceEdit':..., #'applyEdit':..., 'executeCommand':...,
        "configuration": True,
        "didChangeConfiguration": {"dynamicRegistration": True},
    },
}


class Client:
    # TODO: Save the encoding given here.
    def __init__(
        self,
        process_id: t.Optional[int] = None,
        root_uri: t.Optional[str] = None,
        workspace_folders: t.Optional[t.List[WorkspaceFolder]] = None,
        trace: str = "off",
        capabilities: t.Optional[JSONDict] = None,
    ) -> None:
        self._state = ClientState.NOT_INITIALIZED

        # Used to save data as it comes in (from `recieve_bytes`) until we have
        # a full request.
        self._recv_buf = bytearray()

        # Things that we still need to send.
        self._send_buf = bytearray()

        # Keeps track of which IDs match to which unanswered requests.
        self._unanswered_requests: t.Dict[Id, Request] = {}

        # Just a simple counter to make sure we have unique IDs. We could make
        # sure that this fits into a JSONRPC Number, seeing as Python supports
        # bignums, but I think that's an unlikely enough case that checking for
        # it would just litter the code unnecessarily.
        self._id_counter = 0

        # We'll just immediately send off an "initialize" request.
        self._send_request(
            method="initialize",
            params={
                "processId": process_id,
                "rootUri": root_uri,
                "workspaceFolders": (
                    None
                    if workspace_folders is None
                    else [f.model_dump() for f in workspace_folders]
                ),
                "trace": trace,
                "capabilities": capabilities or CAPABILITIES,
            },
        )
        self._state = ClientState.WAITING_FOR_INITIALIZED

    @property
    def state(self) -> ClientState:
        return self._state

    @property
    def is_initialized(self) -> bool:
        return (
            self._state != ClientState.NOT_INITIALIZED
            and self._state != ClientState.WAITING_FOR_INITIALIZED
        )

    def _send_request(self, method: str, params: t.Optional[JSONDict] = None) -> Id:
        id: Id = self._id_counter
        self._id_counter += 1

        self._send_buf += _make_request(method=method, params=params, id=id)
        self._unanswered_requests[id] = Request(id=id, method=method, params=params)
        return id

    def _send_notification(
        self, method: str, params: t.Optional[JSONDict] = None
    ) -> None:
        self._send_buf += _make_request(method=method, params=params)

    def _send_response(
        self,
        id: Id,
        result: t.Optional[t.Union[JSONDict, JSONList]] = None,
        error: t.Optional[JSONDict] = None,
    ) -> None:
        self._send_buf += _make_response(id=id, result=result, error=error)

    # response from server
    def _handle_response(self, response: Response) -> Event:
        assert response.id is not None
        request = self._unanswered_requests.pop(response.id)

        if response.error is not None:
            err = ResponseError.model_validate(response.error)
            err.message_id = response.id
            return err

        event: Event

        match request.method:
            case "initialize":
                assert self._state == ClientState.WAITING_FOR_INITIALIZED
                self._send_notification(
                    "initialized", params={}
                )  # params=None doesn't work with gopls
                event = Initialized.model_validate(response.result)
                self._state = ClientState.NORMAL

            case "shutdown":
                assert self._state == ClientState.WAITING_FOR_SHUTDOWN
                event = Shutdown()
                self._state = ClientState.SHUTDOWN

            case "textDocument/completion":
                completion_list = None

                if response.result is not None:
                    try:
<<<<<<< HEAD
                        if (
                            isinstance(response.result, dict)
                            and "items" in response.result
                        ):
                            completion_list = CompletionList(
                                isIncomplete=False,
                                items=TypeAdapter(
                                    t.List[CompletionItem]
                                ).validate_python(response.result["items"]),
                            )
                        else:
                            completion_list = None
                    except ValidationError:
                        completion_list = None
=======
                        completion_list = CompletionList.model_validate(response.result)
                    except ValidationError:
                        if (
                            isinstance(response.result, dict)
                            and "items" in response.result
                        ):
                            completion_list = CompletionList(
                                isIncomplete=False,
                                items=TypeAdapter(
                                    t.List[CompletionItem]
                                ).validate_python(response.result["items"]),
                            )
>>>>>>> ea463c17

                event = Completion(
                    message_id=response.id, completion_list=completion_list
                )

            case "textDocument/willSaveWaitUntil":
                event = WillSaveWaitUntilEdits(
                    edits=TypeAdapter(t.List[TextEdit]).validate_python(response.result)
                )

            case "textDocument/hover":
                if response.result is not None:
                    event = Hover.model_validate(response.result)
                else:
                    event = Hover(contents=[])  # null response
                event.message_id = response.id

            case "textDocument/foldingRange":
                event = MFoldingRanges(
                    message_id=response.id,
                    result=response.result if response.result is not None else [],
                )

            case "textDocument/signatureHelp":
                if response.result is not None:
                    event = SignatureHelp.model_validate(response.result)
                else:
                    event = SignatureHelp(signatures=[])  # null response
                event.message_id = response.id

            case "textDocument/documentSymbol":
                event = MDocumentSymbols(
                    message_id=response.id,
                    result=response.result if response.result is not None else [],
                )

            case "textDocument/inlayHint":
                event = TypeAdapter(MInlayHints).validate_python(response)
                event.message_id = response.id

            case "textDocument/rename":
<<<<<<< HEAD
                params = response.result if response.result is not None else {}
                if not isinstance(params, dict):
                    params = {}
                event = WorkspaceEdit(message_id=response.id, **params)
=======
                if response.result is not None and isinstance(response.result, dict):
                    if "documentChanges" in response.result:
                        document_changes = [
                            TextDocumentEdit.model_validate(change)
                            for change in response.result["documentChanges"]
                        ]
                        event = WorkspaceEdit(
                            message_id=response.id, documentChanges=document_changes
                        )
                    elif "changes" in response.result:
                        event = WorkspaceEdit(
                            message_id=response.id, changes=response.result["changes"]
                        )
                    else:
                        event = WorkspaceEdit(message_id=response.id)
                else:
                    event = WorkspaceEdit(message_id=response.id)
>>>>>>> ea463c17

            # GOTOs
            case "textDocument/definition":
                event = TypeAdapter(Definition).validate_python(
                    {"result": response.result}
                )
                event.message_id = response.id

            case "textDocument/references":
                event = TypeAdapter(References).validate_python(
                    {"result": response.result}
                )
            case "textDocument/implementation":
                event = TypeAdapter(Implementation).validate_python(
                    {"result": response.result}
                )
            case "textDocument/declaration":
                event = TypeAdapter(Declaration).validate_python(
                    {"result": response.result}
                )
            case "textDocument/typeDefinition":
                event = TypeAdapter(TypeDefinition).validate_python(
                    {"result": response.result}
                )

            case "textDocument/prepareCallHierarchy":
                event = TypeAdapter(MCallHierarchItems).validate_python(
                    {"result": response.result}
                )

            case "textDocument/formatting" | "textDocument/rangeFormatting":
                event = TypeAdapter(DocumentFormatting).validate_python(
                    {"result": response.result}
                )
                event.message_id = response.id

            # WORKSPACE
            case "workspace/symbol":
                event = TypeAdapter(MWorkspaceSymbols).validate_python(
                    {"result": response.result}
                )

            case _:
                raise NotImplementedError((response, request))

        return event

    # request from server
    def _handle_request(self, request: Request) -> Event:
        def parse_request(event_cls: t.Type[Event]) -> Event:
            if issubclass(event_cls, ServerRequest):
                event = TypeAdapter(event_cls).validate_python(request.params)
                assert request.id is not None
                event._id = request.id
                event._client = self
                return event
            elif issubclass(event_cls, ServerNotification):
                return TypeAdapter(event_cls).validate_python(request.params)
            else:
                raise TypeError(
                    "`event_cls` must be a subclass of ServerRequest"
                    " or ServerNotification"
                )

        if request.method == "workspace/workspaceFolders":
            event = parse_request(WorkspaceFolders)
            assert isinstance(event, WorkspaceFolders)
            return event
        elif request.method == "workspace/configuration":
            event = parse_request(ConfigurationRequest)
            assert isinstance(event, ConfigurationRequest)
            return event
        elif request.method == "window/showMessage":
            event = parse_request(ShowMessage)
            assert isinstance(event, ShowMessage)
            return event
        elif request.method == "window/showMessageRequest":
            event = parse_request(ShowMessageRequest)
            assert isinstance(event, ShowMessageRequest)
            return event
        elif request.method == "window/logMessage":
            event = parse_request(LogMessage)
            assert isinstance(event, LogMessage)
            return event
        elif request.method == "textDocument/publishDiagnostics":
            event = parse_request(PublishDiagnostics)
            assert isinstance(event, PublishDiagnostics)
            return event
        elif request.method == "window/workDoneProgress/create":
            event = parse_request(WorkDoneProgressCreate)
            assert isinstance(event, WorkDoneProgressCreate)
            return event
        elif request.method == "client/registerCapability":
            event = parse_request(RegisterCapabilityRequest)
            assert isinstance(event, RegisterCapabilityRequest)
            return event

        elif request.method == "$/progress":
            assert request.params is not None
            assert isinstance(request.params, dict)
            kind = MWorkDoneProgressKind(request.params["value"]["kind"])
            if kind == MWorkDoneProgressKind.BEGIN:
                event = parse_request(WorkDoneProgressBegin)
                assert isinstance(event, WorkDoneProgressBegin)
                return event
            elif kind == MWorkDoneProgressKind.REPORT:
                event = parse_request(WorkDoneProgressReport)
                assert isinstance(event, WorkDoneProgressReport)
                return event
            elif kind == MWorkDoneProgressKind.END:
                event = parse_request(WorkDoneProgressEnd)
                assert isinstance(event, WorkDoneProgressEnd)
                return event
            else:
                raise RuntimeError("this shouldn't happen")

        else:
            raise NotImplementedError(request)

    def recv(self, data: bytes) -> t.Iterator[Event]:
        self._recv_buf += data
        # Make sure to use lots of iterators, so that if one message fails to
        # parse, the messages before it are yielded successfully before the
        # error, and the messages after it are left in _recv_buf.
        for message in _parse_messages(self._recv_buf):
            if isinstance(message, Response):
                yield self._handle_response(message)
            else:
                yield self._handle_request(message)

    def send(self) -> bytes:
        send_buf = self._send_buf[:]
        self._send_buf.clear()
        return send_buf

    def shutdown(self) -> None:
        assert self._state == ClientState.NORMAL
        self._send_request(method="shutdown")
        self._state = ClientState.WAITING_FOR_SHUTDOWN

    def exit(self) -> None:
        assert self._state == ClientState.SHUTDOWN
        # TODO: figure out why params={} is needed
        self._send_notification(method="exit", params={})
        self._state = ClientState.EXITED

    def cancel_last_request(self) -> None:
        self._send_notification(
            method="$/cancelRequest", params={"id": self._id_counter - 1}
        )

    def did_open(self, text_document: TextDocumentItem) -> None:
        assert self._state == ClientState.NORMAL
        self._send_notification(
            method="textDocument/didOpen",
            params={"textDocument": text_document.model_dump()},
        )

    def did_change(
        self,
        text_document: VersionedTextDocumentIdentifier,
        content_changes: t.List[TextDocumentContentChangeEvent],
    ) -> None:
        assert self._state == ClientState.NORMAL
        self._send_notification(
            method="textDocument/didChange",
            params={
                "textDocument": text_document.model_dump(),
                "contentChanges": [evt.model_dump() for evt in content_changes],
            },
        )

    def did_change_configuration(self, settings: t.Any) -> None:
        assert self._state == ClientState.NORMAL
        self._send_notification(
            method="workspace/didChangeConfiguration", params={"settings": settings}
        )

    def will_save(
        self, text_document: TextDocumentIdentifier, reason: TextDocumentSaveReason
    ) -> None:
        assert self._state == ClientState.NORMAL
        self._send_notification(
            method="textDocument/willSave",
            params={"textDocument": text_document.model_dump(), "reason": reason.value},
        )

    def will_save_wait_until(
        self, text_document: TextDocumentIdentifier, reason: TextDocumentSaveReason
    ) -> None:
        assert self._state == ClientState.NORMAL
        self._send_request(
            method="textDocument/willSaveWaitUntil",
            params={"textDocument": text_document.model_dump(), "reason": reason.value},
        )

    def did_save(
        self, text_document: TextDocumentIdentifier, text: t.Optional[str] = None
    ) -> None:
        assert self._state == ClientState.NORMAL
        params: t.Dict[str, t.Any] = {"textDocument": text_document.model_dump()}
        if text is not None:
            params["text"] = text
        self._send_notification(method="textDocument/didSave", params=params)

    def did_close(self, text_document: TextDocumentIdentifier) -> None:
        assert self._state == ClientState.NORMAL
        self._send_notification(
            method="textDocument/didClose",
            params={"textDocument": text_document.model_dump()},
        )

    def did_change_workspace_folders(
        self, added: t.List[WorkspaceFolder], removed: t.List[WorkspaceFolder]
    ) -> None:
        assert self._state == ClientState.NORMAL
        params = {
            "added": [f.model_dump() for f in added],
            "removed": [f.model_dump() for f in removed],
        }
        self._send_notification(
            method="workspace/didChangeWorkspaceFolders", params=params
        )

    def completion(
        self,
        text_document_position: TextDocumentPosition,
        context: t.Optional[CompletionContext] = None,
    ) -> Id:
        assert self._state == ClientState.NORMAL
        params = {}
        params.update(text_document_position.model_dump())
        if context is not None:
            params.update(context.model_dump())
        return self._send_request(method="textDocument/completion", params=params)

    def rename(
        self,
        text_document_position: TextDocumentPosition,
        new_name: str,
    ) -> Id:
        assert self._state == ClientState.NORMAL
        params = {}
        params.update(text_document_position.model_dump())
        params["newName"] = new_name
        return self._send_request(method="textDocument/rename", params=params)

    def hover(self, text_document_position: TextDocumentPosition) -> Id:
        assert self._state == ClientState.NORMAL
        return self._send_request(
            method="textDocument/hover", params=text_document_position.model_dump()
        )

    def folding_range(self, text_document: TextDocumentIdentifier) -> Id:
        assert self._state == ClientState.NORMAL
        return self._send_request(
            method="textDocument/foldingRange",
            params={"textDocument": text_document.model_dump()},
        )

    def signatureHelp(self, text_document_position: TextDocumentPosition) -> Id:
        assert self._state == ClientState.NORMAL
        return self._send_request(
            method="textDocument/signatureHelp",
            params=text_document_position.model_dump(),
        )

    def definition(self, text_document_position: TextDocumentPosition) -> Id:
        assert self._state == ClientState.NORMAL
        return self._send_request(
            method="textDocument/definition", params=text_document_position.model_dump()
        )

    def declaration(self, text_document_position: TextDocumentPosition) -> Id:
        assert self._state == ClientState.NORMAL
        return self._send_request(
            method="textDocument/declaration",
            params=text_document_position.model_dump(),
        )

    def inlay_hint(self, text_document: TextDocumentIdentifier, range: Range) -> Id:
        assert self._state == ClientState.NORMAL
        return self._send_request(
            method="textDocument/inlayHint",
            params={
                "textDocument": text_document.model_dump(),
                "range": range.model_dump(),
            },
        )

    def typeDefinition(self, text_document_position: TextDocumentPosition) -> Id:
        assert self._state == ClientState.NORMAL
        return self._send_request(
            method="textDocument/typeDefinition",
            params=text_document_position.model_dump(),
        )

    def references(self, text_document_position: TextDocumentPosition) -> Id:
        assert self._state == ClientState.NORMAL
        params = {
            "context": {"includeDeclaration": True},
            **text_document_position.model_dump(),
        }
        return self._send_request(method="textDocument/references", params=params)

    # TODO incomplete
    def prepareCallHierarchy(self, text_document_position: TextDocumentPosition) -> Id:
        assert self._state == ClientState.NORMAL
        return self._send_request(
            method="textDocument/prepareCallHierarchy",
            params=text_document_position.model_dump(),
        )

    def implementation(self, text_document_position: TextDocumentPosition) -> Id:
        assert self._state == ClientState.NORMAL
        return self._send_request(
            method="textDocument/implementation",
            params=text_document_position.model_dump(),
        )

    def workspace_symbol(self, query: str = "") -> Id:
        assert self._state == ClientState.NORMAL
        return self._send_request(method="workspace/symbol", params={"query": query})

    def documentSymbol(self, text_document: TextDocumentIdentifier) -> Id:
        assert self._state == ClientState.NORMAL
        return self._send_request(
            method="textDocument/documentSymbol",
            params={"textDocument": text_document.model_dump()},
        )

    def formatting(
        self, text_document: TextDocumentIdentifier, options: FormattingOptions
    ) -> Id:
        assert self._state == ClientState.NORMAL
        params = {
            "textDocument": text_document.model_dump(),
            "options": options.model_dump(),
        }
        return self._send_request(method="textDocument/formatting", params=params)

    def rangeFormatting(
        self,
        text_document: TextDocumentIdentifier,
        range: Range,
        options: FormattingOptions,
    ) -> Id:
        assert self._state == ClientState.NORMAL
        params = {
            "textDocument": text_document.model_dump(),
            "range": range.model_dump(),
            "options": options.model_dump(),
        }
        return self._send_request(method="textDocument/rangeFormatting", params=params)<|MERGE_RESOLUTION|>--- conflicted
+++ resolved
@@ -247,9 +247,10 @@
             case "textDocument/completion":
                 completion_list = None
 
-                if response.result is not None:
+                try:
+                    completion_list = CompletionList.model_validate(response.result)
+                except ValidationError:
                     try:
-<<<<<<< HEAD
                         if (
                             isinstance(response.result, dict)
                             and "items" in response.result
@@ -264,20 +265,6 @@
                             completion_list = None
                     except ValidationError:
                         completion_list = None
-=======
-                        completion_list = CompletionList.model_validate(response.result)
-                    except ValidationError:
-                        if (
-                            isinstance(response.result, dict)
-                            and "items" in response.result
-                        ):
-                            completion_list = CompletionList(
-                                isIncomplete=False,
-                                items=TypeAdapter(
-                                    t.List[CompletionItem]
-                                ).validate_python(response.result["items"]),
-                            )
->>>>>>> ea463c17
 
                 event = Completion(
                     message_id=response.id, completion_list=completion_list
@@ -319,30 +306,10 @@
                 event.message_id = response.id
 
             case "textDocument/rename":
-<<<<<<< HEAD
                 params = response.result if response.result is not None else {}
                 if not isinstance(params, dict):
                     params = {}
                 event = WorkspaceEdit(message_id=response.id, **params)
-=======
-                if response.result is not None and isinstance(response.result, dict):
-                    if "documentChanges" in response.result:
-                        document_changes = [
-                            TextDocumentEdit.model_validate(change)
-                            for change in response.result["documentChanges"]
-                        ]
-                        event = WorkspaceEdit(
-                            message_id=response.id, documentChanges=document_changes
-                        )
-                    elif "changes" in response.result:
-                        event = WorkspaceEdit(
-                            message_id=response.id, changes=response.result["changes"]
-                        )
-                    else:
-                        event = WorkspaceEdit(message_id=response.id)
-                else:
-                    event = WorkspaceEdit(message_id=response.id)
->>>>>>> ea463c17
 
             # GOTOs
             case "textDocument/definition":
