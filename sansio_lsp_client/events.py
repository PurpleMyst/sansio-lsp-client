import typing as t

from pydantic import BaseModel, PrivateAttr

if t.TYPE_CHECKING:  # avoid import cycle at runtime
    from .client import Client
from .structs import (
    FoldingRange,
    InlayHint,
    JSONDict,
    Diagnostic,
    MessageType,
    MessageActionItem,
    CompletionList,
    TextEdit,
    TextDocumentEdit,
    MarkupContent,
    Range,
    Location,
    MarkedString,
    SignatureInformation,
    LocationLink,
    CallHierarchyItem,
    SymbolInformation,
    Registration,
    DocumentSymbol,
    WorkspaceFolder,
    ProgressToken,
    WorkDoneProgressBeginValue,
    WorkDoneProgressReportValue,
    WorkDoneProgressEndValue,
    ConfigurationItem,
)

Id = t.Union[int, str]


class Event(BaseModel):
    pass


class ResponseError(Event):
    message_id: t.Optional[Id] = None
    code: int
    message: str
<<<<<<< HEAD
    data: t.Optional[t.Union[str, int, float, bool, t.List[t.Any], JSONDict, None]] = (
        None
    )
=======
    data: t.Optional[t.Union[str, int, float, bool, t.List[t.Any], JSONDict]] = None
>>>>>>> ea463c17


class ServerRequest(Event):
    _client: "Client" = PrivateAttr()
    _id: Id = PrivateAttr()


class ServerNotification(Event):
    pass


class Initialized(Event):
    capabilities: JSONDict


class Shutdown(Event):
    pass


class ShowMessage(ServerNotification):
    type: MessageType
    message: str


class ShowMessageRequest(ServerRequest):
    type: MessageType
    message: str
    actions: t.Optional[t.List[MessageActionItem]]

    def reply(self, action: t.Optional[MessageActionItem] = None) -> None:
        """
        Reply to the ShowMessageRequest with the user's selection.

        No bytes are actually returned from this method, the reply's bytes
        are added to the client's internal send buffer.
        """
        self._client._send_response(
            id=self._id, result=action.model_dump() if action is not None else None
        )


class LogMessage(ServerNotification):
    type: MessageType
    message: str


class WorkDoneProgressCreate(ServerRequest):
    token: ProgressToken

    def reply(self) -> None:
        self._client._send_response(id=self._id, result=None)


class Progress(ServerNotification):
    token: ProgressToken
    value: t.Union[
        WorkDoneProgressBeginValue,
        WorkDoneProgressReportValue,
        WorkDoneProgressEndValue,
    ]


class WorkDoneProgress(Progress):
    pass


class WorkDoneProgressBegin(WorkDoneProgress):
    value: WorkDoneProgressBeginValue


class WorkDoneProgressReport(WorkDoneProgress):
    value: WorkDoneProgressReportValue


class WorkDoneProgressEnd(WorkDoneProgress):
    value: WorkDoneProgressEndValue


# XXX: should these two be just Events or?
class Completion(Event):
    message_id: Id
    completion_list: t.Optional[CompletionList]


# XXX: not sure how to name this event.
class WillSaveWaitUntilEdits(Event):
    edits: t.Optional[t.List[TextEdit]]


class PublishDiagnostics(ServerNotification):
    uri: str
    diagnostics: t.List[Diagnostic]


class Hover(Event):
    message_id: t.Optional[Id] = None  # custom...
    contents: t.Union[
        t.List[t.Union[MarkedString, str]], MarkedString, MarkupContent, str
    ]
    range: t.Optional[Range] = None


class SignatureHelp(Event):
    message_id: t.Optional[Id] = None  # custom...
    signatures: t.List[SignatureInformation]
    activeSignature: t.Optional[int] = None
    activeParameter: t.Optional[int] = None

    def get_hint_str(self) -> t.Optional[str]:
        if len(self.signatures) == 0:
            return None
        active_sig = self.activeSignature or 0
        sig = self.signatures[active_sig]
        return sig.label


class Definition(Event):
    message_id: t.Optional[Id] = None
    result: t.Union[Location, t.List[t.Union[Location, LocationLink]], None] = None


class WorkspaceEdit(Event):
    message_id: t.Optional[Id] = None
    changes: t.Optional[t.Dict[str, t.List[TextEdit]]] = None
    documentChanges: t.Optional[t.List[TextDocumentEdit]] = None


# result is a list, so putting in a custom class
class References(Event):
    result: t.Union[t.List[Location], None]


class MCallHierarchItems(Event):
    result: t.Union[t.List[CallHierarchyItem], None]


class Implementation(Event):
    result: t.Union[Location, t.List[t.Union[Location, LocationLink]], None]


class MWorkspaceSymbols(Event):
    result: t.Union[t.List[SymbolInformation], None]


class MFoldingRanges(Event):
    message_id: t.Optional[Id] = None
    result: t.Optional[t.List[FoldingRange]] = None


class MInlayHints(Event):
    message_id: t.Optional[Id] = None
    result: t.Optional[t.List[InlayHint]] = None


class MDocumentSymbols(Event):
    message_id: t.Optional[Id] = None
    result: t.Union[t.List[SymbolInformation], t.List[DocumentSymbol], None] = None


class Declaration(Event):
    result: t.Union[Location, t.List[t.Union[Location, LocationLink]], None]


class TypeDefinition(Event):
    result: t.Union[Location, t.List[t.Union[Location, LocationLink]], None]


class RegisterCapabilityRequest(ServerRequest):
    registrations: t.List[Registration]

    def reply(self) -> None:
        self._client._send_response(id=self._id, result={})


class DocumentFormatting(Event):
    message_id: t.Optional[Id] = None
    result: t.Union[t.List[TextEdit], None] = None


class WorkspaceFolders(ServerRequest):
    result: t.Optional[t.List[WorkspaceFolder]]

    def reply(self, folders: t.Optional[t.List[WorkspaceFolder]] = None) -> None:
        """
        Reply to the WorkspaceFolder with workspace folders.

        No bytes are actually returned from this method, the reply's bytes
        are added to the client's internal send buffer.
        """
        self._client._send_response(
            id=self._id,
            result=[f.model_dump() for f in folders] if folders is not None else None,
        )


class ConfigurationRequest(ServerRequest):
    items: t.List[ConfigurationItem]

    def reply(self, result: t.List[t.Any]) -> None:
        self._client._send_response(id=self._id, result=result)<|MERGE_RESOLUTION|>--- conflicted
+++ resolved
@@ -43,13 +43,7 @@
     message_id: t.Optional[Id] = None
     code: int
     message: str
-<<<<<<< HEAD
-    data: t.Optional[t.Union[str, int, float, bool, t.List[t.Any], JSONDict, None]] = (
-        None
-    )
-=======
     data: t.Optional[t.Union[str, int, float, bool, t.List[t.Any], JSONDict]] = None
->>>>>>> ea463c17
 
 
 class ServerRequest(Event):
