
# Created by https://www.gitignore.io/api/vim,python

### Python ###
# Byte-compiled / optimized / DLL files
__pycache__/
*.py[cod]
*$py.class

# C extensions
*.so

# Distribution / packaging
.Python
build/
develop-eggs/
dist/
downloads/
eggs/
.eggs/
lib/
lib64/
parts/
sdist/
var/
wheels/
*.egg-info/
.installed.cfg
*.egg
MANIFEST

# PyInstaller
#  Usually these files are written by a python script from a template
#  before PyInstaller builds the exe, so as to inject date/other infos into it.
*.manifest
*.spec

# Installer logs
pip-log.txt
pip-delete-this-directory.txt

# Unit test / coverage reports
htmlcov/
.tox/
.coverage
.coverage.*
.cache
nosetests.xml
coverage.xml
*.cover
.hypothesis/
.pytest_cache/

# Translations
*.mo
*.pot

# Django stuff:
*.log
local_settings.py
db.sqlite3

# Flask stuff:
instance/
.webassets-cache

# Scrapy stuff:
.scrapy

# Sphinx documentation
docs/_build/

# PyBuilder
target/

# Jupyter Notebook
.ipynb_checkpoints

# pyenv
.python-version

# celery beat schedule file
celerybeat-schedule

# SageMath parsed files
*.sage.py

# Environments
.env
.venv
env/
venv/
ENV/
env.bak/
venv.bak/

# Spyder project settings
.spyderproject
.spyproject

# Rope project settings
.ropeproject

# mkdocs documentation
/site

# mypy
.mypy_cache/

### Python Patch ###
.venv/

### Vim ###
# Swap
[._]*.s[a-v][a-z]
[._]*.sw[a-p]
[._]s[a-rt-v][a-z]
[._]ss[a-gi-z]
[._]sw[a-p]

# Session
Session.vim

# Temporary
.netrwhist
*~
# Auto-generated tag files
tags
# Persistent undo
[._]*.un~


# End of https://www.gitignore.io/api/vim,python


# test stuff
/cov.xml
<<<<<<< HEAD
tests/langservers/
tests/go/
=======
/go/
/tests/langservers/
>>>>>>> f043a1c4
<|MERGE_RESOLUTION|>--- conflicted
+++ resolved
@@ -135,10 +135,5 @@
 
 # test stuff
 /cov.xml
-<<<<<<< HEAD
-tests/langservers/
-tests/go/
-=======
 /go/
-/tests/langservers/
->>>>>>> f043a1c4
+/tests/langservers/